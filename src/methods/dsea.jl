--- conflicted
+++ resolved
@@ -68,35 +68,6 @@
   specifies which columns in `data` and `train` to be used as features - only applicable to
   the first form of this function.
 """
-<<<<<<< HEAD
-dsea(X_data::AbstractMatrix{TN},
-     X_train::AbstractMatrix{TN},
-     y_train::AbstractArray{TI, 1},
-     train_and_predict_proba::Function,
-     bins::AbstractArray{TI, 1} = 1:maximum(y_train);
-     kwargs...) where {TN<:Number, TI<:Int} =
-  dsea(convert(Array, X_data), convert(Array, X_train), convert(Array, y_train),
-       train_and_predict_proba, bins; kwargs...)
-
-function dsea(X_data::Matrix{TN},
-              X_train::Matrix{TN},
-              y_train::Array{TI, 1},
-              train_and_predict_proba::Function,
-              bins::AbstractArray{TI, 1} = 1:maximum(y_train);
-              f_0::Array{Float64, 1} = Float64[],
-              fixweighting::Bool = true,
-              alpha::Union{Float64, Function} = 1.0,
-              smoothing::Function = Base.identity,
-              K::Int64 = 1,
-              epsilon::Float64 = 0.0,
-              inspect::Function = (args...) -> nothing,
-              loggingstream::IO = devnull,
-              return_contributions::Bool = false) where {TN<:Number, TI<:Int}
-    # 
-    # Note: X_data, X_train, and y_train are converted to actual Array objects because
-    # ScikitLearn.jl goes mad when some of the other sub-types of AbstractArray are used.
-    # 
-=======
 dsea( data          :: AbstractDataFrame,
       train         :: AbstractDataFrame,
       y             :: Symbol,
@@ -126,21 +97,20 @@
         train_predict, convert(Vector, bins); kwargs...)
 
 
-function _dsea(X_data::Array,
-               X_train::Array,
-               y_train::Vector{T},
-               train_predict::Function,
-               bins::Vector{T} = 1:maximum(y_train);
-               f_0::Vector{Float64} = Float64[],
-               fixweighting::Bool = true,
-               alpha::Union{Float64, Function} = 1.0,
-               smoothing::Function = Base.identity,
-               K::Int64 = 1,
-               epsilon::Float64 = 0.0,
-               inspect::Function = (args...) -> nothing,
-               loggingstream::IO = DevNull,
-               return_contributions::Bool = false) where T<:Int
->>>>>>> e09d7be5
+function _dsea(X_data        :: Array,
+               X_train       :: Array,
+               y_train       :: Vector{T},
+               train_predict :: Function,
+               bins          :: Vector{T} = 1:maximum(y_train);
+               f_0           :: Vector{Float64} = Float64[],
+               alpha         :: Union{Float64, Function} = 1.0,
+               fixweighting  :: Bool     = true,
+               smoothing     :: Function = Base.identity,
+               K             :: Int64    = 1,
+               epsilon       :: Float64  = 0.0,
+               inspect       :: Function = (args...) -> nothing,
+               loggingstream :: IO       = devnull,
+               return_contributions :: Bool = false) where T<:Int
     
     # recode labels and check arguments
     recode_dict, y_train = _recode_indices(bins, y_train)
@@ -177,13 +147,8 @@
         
         # monitor progress
         chi2s = Util.chi2s(f_prev, f, false) # Chi Square distance between iterations
-<<<<<<< HEAD
         @info "DSEA iteration $k/$K uses alpha = $alphak (chi2s = $chi2s)"
-        inspect(f, k, chi2s, alphak)
-=======
-        info(loggingstream, "DSEA iteration $k/$K uses alpha = $alphak (chi2s = $chi2s)")
         inspect(_recode_result(f, recode_dict), k, chi2s, alphak)
->>>>>>> e09d7be5
         
         # stop when convergence is assumed
         if chi2s < epsilon # also holds when alpha is zero
@@ -211,11 +176,7 @@
 end
 
 # the weights of training instances are based on the bin weights in w_bin
-<<<<<<< HEAD
-_dsea_weights(y_train::Array{T, 1}, w_bin::Array{Float64, 1}) where T<:Int =
-=======
 _dsea_weights(y_train::Vector{T}, w_bin::Vector{Float64}) where T<:Int =
->>>>>>> e09d7be5
     max.(w_bin[y_train], 1/length(y_train)) # Laplace correction
 
 # the reconstructed estimate is the sum of confidences in each bin
@@ -264,21 +225,6 @@
 This object adapts the DSEA step size to the current estimate by maximizing the likelihood
 of the next estimate in the search direction of the current iteration.
 """
-<<<<<<< HEAD
-function alpha_adaptive_run( x_data  :: Array{T,1},
-                             x_train :: Array{T,1},
-                             y_train :: Array{T,1},
-                             bins    :: AbstractArray{T,1} = 1:maximum(y_train),
-                             tau     :: Number = 0.0 ) where T<:Int
-    
-    bins_x = 1:maximum(vcat(x_data, x_train)) # no need to provide this as an argument
-    
-    # recode indices
-    recode_dict, y_train = _recode_indices(bins, y_train)
-    _, x_train, x_data   = _recode_indices(bins_x, x_train, x_data)
-    
-    # prepare discrete deconvolution problem
-=======
 function alpha_adaptive_run( x_data  :: Vector{T},
                              x_train :: Vector{T},
                              y_train :: Vector{T},
@@ -286,7 +232,6 @@
                              bins    :: AbstractVector{T} = 1:maximum(y_train),
                              bins_x  :: AbstractVector{T} = 1:maximum(vcat(x_data, x_train)) ) where T<:Int
     # set up the discrete deconvolution problem
->>>>>>> e09d7be5
     R = Util.fit_R(y_train, x_train, bins_y = bins, bins_x = bins_x)
     g = Util.fit_pdf(x_data, bins_x, normalize = false) # absolute counts instead of pdf
     
